--- conflicted
+++ resolved
@@ -935,14 +935,8 @@
 	}
 
 	// Purge multipart folders
-<<<<<<< HEAD
-	{
-		fsTmpObjPath := pathJoin(tmpDir, mustGetUUID())
-		defer fsRemoveAll(ctx, fsTmpObjPath) // remove multipart temporary files in background.
-=======
-	fsTmpObjPath := pathJoin(bucketPath, panfsS3TmpDir, fs.fsUUID, mustGetUUID())
+	fsTmpObjPath := pathJoin(tmpDir, mustGetUUID())
 	defer fsRemoveAll(ctx, fsTmpObjPath) // remove multipart temporary files in background.
->>>>>>> d3a6cde1
 
 	Rename(uploadIDDir, fsTmpObjPath)
 
