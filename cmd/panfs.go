// Copyright (c) 2015-2021 MinIO, Inc.
//
// This file is part of MinIO Object Storage stack
//
// This program is free software: you can redistribute it and/or modify
// it under the terms of the GNU Affero General Public License as published by
// the Free Software Foundation, either version 3 of the License, or
// (at your option) any later version.
//
// This program is distributed in the hope that it will be useful
// but WITHOUT ANY WARRANTY; without even the implied warranty of
// MERCHANTABILITY or FITNESS FOR A PARTICULAR PURPOSE.  See the
// GNU Affero General Public License for more details.
//
// You should have received a copy of the GNU Affero General Public License
// along with this program.  If not, see <http://www.gnu.org/licenses/>.

package cmd

import (
	"bytes"
	"context"
	"errors"
	"fmt"
	"io"
	"io/ioutil"
	"net/http"
	"os"
	"os/user"
	"path"
	"path/filepath"
	"sort"
	"strconv"
	"strings"
	"sync"
	"sync/atomic"
	"time"

	"github.com/google/uuid"
	jsoniter "github.com/json-iterator/go"
	"github.com/minio/madmin-go"
	"github.com/minio/minio-go/v7/pkg/s3utils"
	"github.com/minio/minio-go/v7/pkg/tags"
	"github.com/minio/minio/internal/color"
	"github.com/minio/minio/internal/config"
	xhttp "github.com/minio/minio/internal/http"
	xioutil "github.com/minio/minio/internal/ioutil"
	"github.com/minio/minio/internal/lock"
	"github.com/minio/minio/internal/logger"
	"github.com/minio/minio/internal/mountinfo"
	"github.com/minio/pkg/bucket/policy"
	"github.com/minio/pkg/env"
	"github.com/minio/pkg/mimedb"

	panconfig "github.com/minio/minio/cmd/panasas/config"
)

const (
	panfsBucketListPrefix     = "buckets"
	panfsObjectsPrefix        = "data"
	panfsConfigAgentNamespace = "s3"
)

// PANdefaultEtag etag is used for pre-existing objects.
var PANdefaultEtag = "00000000000000000000000000000000-2"

const (
	panfsMetaDir        = ".s3"
	objMetadataDir      = "metadata"
	tmpDir              = "tmp"
	panfsS3MultipartDir = panfsMetaDir + SlashSeparator + mpartMetaPrefix
	panfsS3TmpDir       = panfsMetaDir + SlashSeparator + tmpDir
	panfsS3MetadataDir  = panfsMetaDir + SlashSeparator + objMetadataDir
)

// PANFSObjects - Implements panfs object layer.
type PANFSObjects struct {
	GatewayUnsupported

	// Path to be exported over S3 API.
	fsPath string
	// meta json filename, varies by fs / cache backend.
	metaJSONFile string
	// Unique value to be used for all
	// temporary transactions.
	nodeDataSerial string

	// This value shouldn't be touched, once initialized.
	fsFormatRlk *lock.RLockedFile // Is a read lock on `format.json`.

	// FS rw pool.
	rwPool *fsIOPool

	// ListObjects pool management.
	listPool *TreeWalkPool

	diskMount bool

	appendFileMap   map[string]*panfsAppendFile
	appendFileMapMu sync.Mutex

	// To manage the appendRoutine go-routines
	nsMutex *nsLockMap

	tmpDirsCount     uint64
	currentTmpFolder uint64

	configAgent *panconfig.Client
}

// Represents the background append file.
type panfsAppendFile struct {
	sync.Mutex
	parts    []PartInfo // List of parts appended.
	filePath string     // Absolute path of the file in the temp location.
}

// Initializes meta volume on all the fs path.
func initMetaVolumePANFS(fsPath, nodeDataSerial string) error {
	// This happens for the first time, but keep this here since this
	// is the only place where it can be made less expensive
	// optimizing all other calls. Create minio meta volume,
	// if it doesn't exist yet.
	metaBucketPath := pathJoin(fsPath, minioMetaBucket)

	if err := os.MkdirAll(metaBucketPath, 0o777); err != nil {
		return err
	}
	metaTmpPath := pathJoin(fsPath, minioMetaTmpBucket, nodeDataSerial)
	if err := os.MkdirAll(metaTmpPath, 0o777); err != nil {
		return err
	}

	return os.MkdirAll(pathJoin(fsPath, dataUsageBucket), 0o777)
}

// NewPANFSObjectLayer - initialize new panfs object layer.
func NewPANFSObjectLayer(ctx context.Context, fsPath string) (ObjectLayer, error) {
	if fsPath == "" {
		return nil, errInvalidArgument
	}

	var err error
	if fsPath, err = getValidPath(fsPath); err != nil {
		if err == errMinDiskSize {
			return nil, config.ErrUnableToWriteInBackend(err).Hint(err.Error())
		}

		// Show a descriptive error with a hint about how to fix it.
		var username string
		if u, err := user.Current(); err == nil {
			username = u.Username
		} else {
			username = "<your-username>"
		}
		hint := fmt.Sprintf("Use 'sudo chown -R %s %s && sudo chmod u+rxw %s' to provide sufficient permissions.", username, fsPath, fsPath)
		return nil, config.ErrUnableToWriteInBackend(err).Hint(hint)
	}

	// Assign a new UUID for FS minio mode. Each server instance
	// gets its own UUID for temporary file transaction.
	nodeDataSerial := env.Get(config.EnvPanUUID, mustGetUUID())
	if _, err := uuid.Parse(nodeDataSerial); err != nil {
		return nil, fmt.Errorf("can't parse uuid provided via env variable \"%s\". Value:\"%s\" Error: %w", config.EnvPanUUID, nodeDataSerial, err)
	}

	// Initialize meta volume, if volume already exists ignores it.
	if err = initMetaVolumePANFS(fsPath, nodeDataSerial); err != nil {
		return nil, err
	}

	// Initialize `format.json`, this function also returns.
	rlk, err := initFormatFS(ctx, fsPath)
	if err != nil {
		return nil, err
	}

	panasasConfigClient := panconfig.NewClient(
		env.Get(config.EnvPanasasConfigAgentURL, ""),
		panfsConfigAgentNamespace,
	)

	tmpDirsCount, err := strconv.ParseUint(env.Get(config.EnvPanTmpDirsCount, "10"), 10, 64)
	if err != nil {
		return nil, fmt.Errorf("can't parse count of tmp directories. Error: %w", err)
	}

	// Initialize fs objects.
	fs := &PANFSObjects{
		fsPath:         fsPath,
		metaJSONFile:   panfsMetaJSONFile,
		nodeDataSerial: nodeDataSerial,
		rwPool: &fsIOPool{
			readersMap: make(map[string]*lock.RLockedFile),
		},
		nsMutex:       newNSLock(false),
		listPool:      NewTreeWalkPool(globalLookupTimeout),
		appendFileMap: make(map[string]*panfsAppendFile),
		diskMount:     mountinfo.IsLikelyMountPoint(fsPath),
		configAgent:   panasasConfigClient,
		tmpDirsCount:  tmpDirsCount,
	}

	// Once the filesystem has initialized hold the read lock for
	// the life time of the server. This is done to ensure that under
	// shared backend mode for FS, remote servers do not migrate
	// or cause changes on backend format.
	fs.fsFormatRlk = rlk

	go fs.cleanupStaleUploads(ctx)
	go intDataUpdateTracker.start(ctx, fsPath)

	// Return successfully initialized object layer.
	return fs, nil
}

// NewNSLock - initialize a new namespace RWLocker instance.
func (fs *PANFSObjects) NewNSLock(bucket string, objects ...string) RWLocker {
	// lockers are explicitly 'nil' for FS mode since there are only local lockers
	return fs.nsMutex.NewNSLock(nil, bucket, objects...)
}

// SetDriveCounts no-op
func (fs *PANFSObjects) SetDriveCounts() []int {
	return nil
}

// Shutdown - should be called when process shuts down.
func (fs *PANFSObjects) Shutdown(ctx context.Context) error {
	fs.fsFormatRlk.Close()

	// Cleanup and delete tmp uuid.
	return fsRemoveAll(ctx, pathJoin(fs.fsPath, minioMetaTmpBucket, fs.nodeDataSerial))
}

// BackendInfo - returns backend information
func (fs *PANFSObjects) BackendInfo() madmin.BackendInfo {
	return madmin.BackendInfo{Type: madmin.FS}
}

// LocalStorageInfo - returns underlying storage statistics.
func (fs *PANFSObjects) LocalStorageInfo(ctx context.Context) (StorageInfo, []error) {
	return fs.StorageInfo(ctx)
}

// StorageInfo - returns underlying storage statistics.
// TODO: update in data usage story
func (fs *PANFSObjects) StorageInfo(_ context.Context) (StorageInfo, []error) {
	di, err := getDiskInfo(fs.fsPath)
	if err != nil {
		return StorageInfo{}, []error{err}
	}
	storageInfo := StorageInfo{
		Disks: []madmin.Disk{
			{
				State:          madmin.DriveStateOk,
				TotalSpace:     di.Total,
				UsedSpace:      di.Used,
				AvailableSpace: di.Free,
				DrivePath:      fs.fsPath,
			},
		},
	}
	storageInfo.Backend = fs.BackendInfo()
	return storageInfo, nil
}

// NSScanner returns data usage stats of the current FS deployment
func (fs *PANFSObjects) NSScanner(ctx context.Context, bf *bloomFilter, updates chan<- DataUsageInfo, wantCycle uint32, _ madmin.HealScanMode) error {
	defer close(updates)
	// Load bucket totals
	var totalCache dataUsageCache
	err := totalCache.load(ctx, fs, dataUsageCacheName)
	if err != nil {
		return err
	}
	totalCache.Info.Name = dataUsageRoot
	buckets, err := fs.ListBuckets(ctx, BucketOptions{})
	if err != nil {
		return err
	}
	if len(buckets) == 0 {
		totalCache.keepBuckets(buckets)
		updates <- totalCache.dui(dataUsageRoot, buckets)
		return nil
	}
	for i, b := range buckets {
		if isReservedOrInvalidBucket(b.Name, false) {
			// Delete bucket...
			buckets = append(buckets[:i], buckets[i+1:]...)
		}
	}

	totalCache.Info.BloomFilter = bf.bytes()

	// Clear totals.
	var root dataUsageEntry
	if r := totalCache.root(); r != nil {
		root.Children = r.Children
	}
	totalCache.replace(dataUsageRoot, "", root)

	// Delete all buckets that does not exist anymore.
	totalCache.keepBuckets(buckets)

	for _, b := range buckets {
		// Load bucket cache.
		var bCache dataUsageCache
		err := bCache.load(ctx, fs, path.Join(b.Name, dataUsageCacheName))
		if err != nil {
			return err
		}
		if bCache.Info.Name == "" {
			bCache.Info.Name = b.Name
		}
		bCache.Info.BloomFilter = totalCache.Info.BloomFilter
		bCache.Info.NextCycle = wantCycle
		upds := make(chan dataUsageEntry, 1)
		var wg sync.WaitGroup
		wg.Add(1)
		go func() {
			defer wg.Done()
			for update := range upds {
				totalCache.replace(b.Name, dataUsageRoot, update)
				if intDataUpdateTracker.debug {
					logger.Info(color.Green("NSScanner:")+" Got update: %v", len(totalCache.Cache))
				}
				cloned := totalCache.clone()
				updates <- cloned.dui(dataUsageRoot, buckets)
			}
		}()
		bCache.Info.updates = upds
		cache, err := fs.scanBucket(ctx, b.Name, bCache)
		select {
		case <-ctx.Done():
			return ctx.Err()
		default:
		}
		logger.LogIf(ctx, err)
		cache.Info.BloomFilter = nil
		wg.Wait()

		if cache.root() == nil {
			if intDataUpdateTracker.debug {
				logger.Info(color.Green("NSScanner:") + " No root added. Adding empty")
			}
			cache.replace(cache.Info.Name, dataUsageRoot, dataUsageEntry{})
		}
		if cache.Info.LastUpdate.After(bCache.Info.LastUpdate) {
			if intDataUpdateTracker.debug {
				logger.Info(color.Green("NSScanner:")+" Saving bucket %q cache with %d entries", b.Name, len(cache.Cache))
			}
			logger.LogIf(ctx, cache.save(ctx, fs, path.Join(b.Name, dataUsageCacheName)))
		}
		// Merge, save and send update.
		// We do it even if unchanged.
		cl := cache.clone()
		entry := cl.flatten(*cl.root())
		totalCache.replace(cl.Info.Name, dataUsageRoot, entry)
		if intDataUpdateTracker.debug {
			logger.Info(color.Green("NSScanner:")+" Saving totals cache with %d entries", len(totalCache.Cache))
		}
		totalCache.Info.LastUpdate = time.Now()
		logger.LogIf(ctx, totalCache.save(ctx, fs, dataUsageCacheName))
		cloned := totalCache.clone()
		updates <- cloned.dui(dataUsageRoot, buckets)

	}

	return nil
}

// scanBucket scans a single bucket in FS mode.
// The updated cache for the bucket is returned.
// A partially updated bucket may be returned.
func (fs *PANFSObjects) scanBucket(ctx context.Context, bucket string, cache dataUsageCache) (dataUsageCache, error) {
	defer close(cache.Info.updates)
	defer globalScannerMetrics.log(scannerMetricScanBucketDisk, fs.fsPath, bucket)()

	// Get bucket policy
	// Check if the current bucket has a configured lifecycle policy
	lc, err := globalLifecycleSys.Get(bucket)
	if err == nil && lc.HasActiveRules("", true) {
		if intDataUpdateTracker.debug {
			logger.Info(color.Green("scanBucket:") + " lifecycle: Active rules found")
		}
		cache.Info.lifeCycle = lc
	}

	// Load bucket info.
	cache, err = scanDataFolder(ctx, -1, -1, fs.fsPath, cache, func(item scannerItem) (sizeSummary, error) {
		bucket, object := item.bucket, item.objectPath()
		stopFn := globalScannerMetrics.log(scannerMetricScanObject, fs.fsPath, PathJoin(item.bucket, item.objectPath()))
		defer stopFn()

		var fsMetaBytes []byte
		done := globalScannerMetrics.timeSize(scannerMetricReadMetadata)
		defer func() {
			if done != nil {
				done(len(fsMetaBytes))
			}
		}()
		bucketPath, err := fs.getBucketPanFSPath(ctx, bucket)
		if err != nil {
			return sizeSummary{}, errSkipFile
		}

		fsMetaBytes, err = xioutil.ReadFile(fs.getObjectMetadataPath(bucketPath, object))
		if err != nil && !osIsNotExist(err) {
			if intDataUpdateTracker.debug {
				logger.Info(color.Green("scanBucket:")+" object return unexpected error: %v/%v: %w", item.bucket, item.objectPath(), err)
			}
			return sizeSummary{}, errSkipFile
		}

		fsMeta := newPANFSMeta()
		metaOk := false
		if len(fsMetaBytes) > 0 {
			json := jsoniter.ConfigCompatibleWithStandardLibrary
			if err = json.Unmarshal(fsMetaBytes, &fsMeta); err == nil {
				metaOk = true
			}
		}
		if !metaOk {
			fsMeta = fs.defaultFsJSON(object)
		}

		// Stat the file.
		fi, fiErr := os.Stat(item.Path)
		if fiErr != nil {
			if intDataUpdateTracker.debug {
				logger.Info(color.Green("scanBucket:")+" object path missing: %v: %w", item.Path, fiErr)
			}
			return sizeSummary{}, errSkipFile
		}
		done(len(fsMetaBytes))
		done = nil

		// FS has no "all versions". Increment the counter, though
		globalScannerMetrics.incNoTime(scannerMetricApplyAll)

		oi := fsMeta.ToObjectInfo(bucket, object, fi)
		doneVer := globalScannerMetrics.time(scannerMetricApplyVersion)
		sz := item.applyActions(ctx, fs, oi, &sizeSummary{})
		doneVer()
		if sz >= 0 {
			return sizeSummary{totalSize: sz, versions: 1}, nil
		}

		return sizeSummary{totalSize: fi.Size(), versions: 1}, nil
	}, 0)

	return cache, err
}

// Bucket operations

// loadBucketMetadata loads bucket metadata from the disk.
// Returns an error when the bucket metadata file not found
func (fs *PANFSObjects) loadBucketMetadata(ctx context.Context, bucket string) (BucketMetadata, error) {
	b := newBucketMetadata(bucket)
	err := b.Load(ctx, fs, b.Name)
	if err != nil {
		if errors.Is(err, errConfigNotFound) {
			return b, BucketNotFound{Bucket: bucket}
		}
		return b, err
	}
	b.defaultTimestamps()

	// migrate unencrypted remote targets
	if err := b.migrateTargetConfig(ctx, fs); err != nil {
		return b, err
	}

	return b, nil
}

// getObjectMetadataPath returns path to the object metadata based on bucket path and object name
func (fs *PANFSObjects) getObjectMetadataPath(bucketDir, object string) string {
	return pathJoin(bucketDir, panfsS3MetadataDir, object)
}

// getBucketPanFSPath returns path to the bucket.
func (fs *PANFSObjects) getBucketPanFSPath(ctx context.Context, bucket string) (path string, err error) {
	if bucket != minioMetaBucket {
		// Trim trailing slash if exists
		bucket = strings.Trim(bucket, slashSeparator)
		meta, err := fs.loadBucketMetadata(ctx, bucket)
		if err != nil {
			return "", err
		}
		path = meta.PanFSPath
	} else {
		path = pathJoin(fs.fsPath, bucket)
	}
	return path, nil
}

func (fs *PANFSObjects) statPanFSBucketDir(ctx context.Context, bucket string) (os.FileInfo, error) {
	bucketDir, err := fs.getBucketPanFSPath(ctx, bucket)
	if err != nil {
		return nil, err
	}
	st, err := fsStatVolume(ctx, bucketDir)
	if err != nil {
		return nil, err
	}
	return st, nil
}

// MakeBucketWithLocation - create a new bucket, returns if it already exists.
func (fs *PANFSObjects) MakeBucketWithLocation(ctx context.Context, bucket string, opts MakeBucketOptions) error {
	if opts.LockEnabled || opts.VersioningEnabled {
		return NotImplemented{}
	}

	// Do not allow to create bucket with .s3 name
	if err := dotS3PrefixCheck(bucket); err != nil {
		return err
	}

	// Verify if bucket is valid.
	if s3utils.CheckValidBucketNameStrict(bucket) != nil {
		return BucketNameInvalid{Bucket: bucket}
	}

	// Do not create bucket if it already exists
	_, err := fs.getBucketPanFSPath(ctx, bucket)
	if err != nil && !isErrBucketNotFound(err) {
		return toObjectErr(err, bucket)
	} else if err == nil {
		return toObjectErr(errVolumeExists, bucket)
	}

	defer NSUpdated(bucket, slashSeparator)
	var dirs []string
	var bucketPanFSPath string
	var bucketMetaDir string

	if retainSlash(opts.PanFSBucketPath) != retainSlash(globalPanFSDefaultBucketPath) {
		// Mapping to an existing folder
		bucketPanFSPath = opts.PanFSBucketPath
		bucketMetaDir = pathJoin(opts.PanFSBucketPath, panfsMetaDir)
	} else {
		// Panfs path is the default path - create bucket directory inside
		bucketPanFSPath = pathJoin(opts.PanFSBucketPath, bucket)
		bucketMetaDir = pathJoin(opts.PanFSBucketPath, bucket, panfsMetaDir)
		dirs = append(dirs, pathJoin(opts.PanFSBucketPath, bucket))
	}

	if err := fs.checkBucketPanFSPathNesting(ctx, bucketPanFSPath); err != nil {
		return toObjectErr(err, bucket)
	}
	dirs = append(dirs,
		bucketMetaDir,
		pathJoin(bucketMetaDir, objMetadataDir),
		pathJoin(bucketMetaDir, tmpDir),
		pathJoin(bucketMetaDir, mpartMetaPrefix))
	for _, dir := range dirs {
		if err := fsMkdir(ctx, dir); err != nil {
			return toObjectErr(err)
		}
	}

	meta := newBucketMetadata(bucket)
	// Save panfs path with trailing slash
	meta.PanFSPath = retainSlash(bucketPanFSPath)

	if err := meta.Save(ctx, fs); err != nil {
		return toObjectErr(err, bucket)
	}

	if fs.configAgent != nil {
		if err := fs.configAgent.PutObject(pathJoin(panfsBucketListPrefix, bucket), nil); err != nil {
			return err
		}
	}

	globalBucketMetadataSys.Set(bucket, meta)

	return nil
}

// GetBucketPolicy - only needed for FS in NAS mode
func (fs *PANFSObjects) GetBucketPolicy(ctx context.Context, bucket string) (*policy.Policy, error) {
	meta, err := loadBucketMetadata(ctx, fs, bucket)
	if err != nil {
		return nil, BucketPolicyNotFound{Bucket: bucket}
	}
	if meta.policyConfig == nil {
		return nil, BucketPolicyNotFound{Bucket: bucket}
	}
	return meta.policyConfig, nil
}

// SetBucketPolicy - only needed for FS in NAS mode
func (fs *PANFSObjects) SetBucketPolicy(ctx context.Context, bucket string, p *policy.Policy) error {
	meta, err := loadBucketMetadata(ctx, fs, bucket)
	if err != nil {
		return err
	}

	json := jsoniter.ConfigCompatibleWithStandardLibrary
	configData, err := json.Marshal(p)
	if err != nil {
		return err
	}
	meta.PolicyConfigJSON = configData

	return meta.Save(ctx, fs)
}

// DeleteBucketPolicy - only needed for FS in NAS mode
func (fs *PANFSObjects) DeleteBucketPolicy(ctx context.Context, bucket string) error {
	meta, err := loadBucketMetadata(ctx, fs, bucket)
	if err != nil {
		return err
	}
	meta.PolicyConfigJSON = nil
	return meta.Save(ctx, fs)
}

// GetBucketInfo - fetch bucket metadata info.
func (fs *PANFSObjects) GetBucketInfo(ctx context.Context, bucket string, _ BucketOptions) (bi BucketInfo, e error) {
	// We still have global metabucket here so we need to know whether the target bucket is minio metabucket or not.
	// There are several calls of GetBucketInfo with `.minio.sys` bucket at the initialization time.
	// See: listIAMConfigItems.go:listIAMConfigItems
	var st os.FileInfo
	st, err := fs.statPanFSBucketDir(ctx, bucket)
	if err != nil {
		return bi, toObjectErr(err, bucket)
	}

	createdTime := st.ModTime()
	meta, err := loadBucketMetadata(ctx, fs, bucket)
	if err == nil {
		createdTime = meta.Created
	}

	bi.Name = bucket
	bi.Created = createdTime
	bi.PanFSPath = meta.PanFSPath

	return
}

<<<<<<< HEAD
// ListBuckets - list all s3 compatible buckets (directories) at fsPath.
func (fs *PANFSObjects) ListBuckets(ctx context.Context, _ BucketOptions) ([]BucketInfo, error) {
	if err := checkPathLength(fs.fsPath); err != nil {
		logger.LogIf(ctx, err)
		return nil, err
	}

=======
func (fs *PANFSObjects) listBuckets(ctx context.Context) ([]BucketInfo, error) {
>>>>>>> 10a94c43
	var entries []string
	var err error
	if fs.configAgent != nil {
		// We need "buckets/" here, not "buckets" to list all the
		// objects included in the "buckets" directory but ignore a
		// directory/object whose name would begin with "buckets".
		entries, err = fs.configAgent.GetObjectsList(panfsBucketListPrefix + SlashSeparator)

		if err == nil {
			// The entries will have a prefix. In order to get the
			// names of the buffers, we need to remove the prefixes.
			for idx, entry := range entries {
				entries[idx] = strings.TrimPrefix(entry, panfsBucketListPrefix+SlashSeparator)
			}
		}
	} else {
		// Read bucket list from folder where theirs metadata are stored
		entries, err = readDirWithOpts(pathJoin(fs.fsPath, minioMetaBucket, bucketMetaPrefix), readDirOpts{count: -1, followDirSymlink: true})
	}

	if err != nil {
		logger.LogIf(ctx, errDiskNotFound)
		return nil, errDiskNotFound
	}

	bucketInfos := make([]BucketInfo, 0, len(entries))
	for _, entry := range entries {
		// Ignore all reserved bucket names and invalid bucket names.
		if isReservedOrInvalidBucket(entry, false) {
			continue
		}
		meta, err := fs.loadBucketMetadata(ctx, entry)
		if err != nil {
			continue
		}

		var fi os.FileInfo
		fi, err = fsStatVolume(ctx, meta.PanFSPath)
		if err != nil {
			continue
		}

		bucketInfos = append(bucketInfos, BucketInfo{
			Name:      meta.Name,
			Created:   fi.ModTime(),
			PanFSPath: meta.PanFSPath,
		})
	}
	return bucketInfos, nil
}

// ListBuckets - list all s3 compatible buckets (directories) at fsPath.
func (fs *PANFSObjects) ListBuckets(ctx context.Context, opts BucketOptions) ([]BucketInfo, error) {
	if err := checkPathLength(fs.fsPath); err != nil {
		logger.LogIf(ctx, err)
		return nil, err
	}

	bucketInfos, err := fs.listBuckets(ctx)
	if err != nil {
		return nil, toObjectErr(err)
	}

	// Sort bucket infos by bucket name.
	sort.Slice(bucketInfos, func(i, j int) bool {
		return bucketInfos[i].Name < bucketInfos[j].Name
	})

	return bucketInfos, nil
}

// DeleteBucket - delete a bucket and all the metadata associated
// with the bucket including pending multipart, object metadata.
// TODO: there is no need to delete user data when deleting bucket.
func (fs *PANFSObjects) DeleteBucket(ctx context.Context, bucket string, opts DeleteBucketOptions) error {
	defer NSUpdated(bucket, slashSeparator)

	if err := dotS3PrefixCheck(bucket); err != nil {
		return err
	}

	bucketDir, err := fs.getBucketPanFSPath(ctx, bucket)
	if err != nil {
		return toObjectErr(err, bucket)
	}

	// only remove .s3 directory
	deletePath := path.Join(fs.fsPath, minioMetaTmpBucket, bucket+"."+mustGetUUID())
	if err = Rename(path.Join(bucketDir, panfsMetaDir), deletePath); err != nil {
		return toObjectErr(err, bucket)
	}

	fsRemoveAll(ctx, deletePath)

	// Delete all bucket metadata.
	deleteBucketMetadata(ctx, fs, bucket)

	if fs.configAgent != nil {
		noLockID := ""
		err = fs.configAgent.DeleteObject(
			pathJoin(panfsBucketListPrefix, bucket),
			noLockID,
		)
		if err != nil {
			return toObjectErr(err, bucket)
		}
	}

	return nil
}

// Object Operations

// CopyObject - copy object source object to destination object.
// if source object and destination object are same we only
// update metadata.
func (fs *PANFSObjects) CopyObject(ctx context.Context, srcBucket, srcObject, dstBucket, dstObject string, srcInfo ObjectInfo, srcOpts, dstOpts ObjectOptions) (oi ObjectInfo, err error) {
	if srcOpts.VersionID != "" && srcOpts.VersionID != nullVersionID {
		return oi, VersionNotFound{
			Bucket:    srcBucket,
			Object:    srcObject,
			VersionID: srcOpts.VersionID,
		}
	}

	if err = dotS3PrefixCheck(srcBucket, dstBucket, srcObject, dstObject); err != nil {
		return oi, err
	}

	cpSrcDstSame := isStringEqual(pathJoin(srcBucket, srcObject), pathJoin(dstBucket, dstObject))
	defer NSUpdated(dstBucket, dstObject)

	if !cpSrcDstSame {
		objectDWLock := fs.NewNSLock(dstBucket, dstObject)
		lkctx, err := objectDWLock.GetLock(ctx, globalOperationTimeout)
		if err != nil {
			return oi, err
		}
		ctx = lkctx.Context()
		defer objectDWLock.Unlock(lkctx.Cancel)
	}

	if _, err := fs.statPanFSBucketDir(ctx, srcBucket); err != nil {
		return oi, toObjectErr(err, srcBucket)
	}

	if cpSrcDstSame && srcInfo.metadataOnly {
		bucketDir, err := fs.getBucketPanFSPath(ctx, srcBucket)
		if err != nil {
			return oi, err
		}
		fsMetaPath := fs.getObjectMetadataPath(bucketDir, srcObject)
		wlk, err := fs.rwPool.Write(fsMetaPath)
		if err != nil {
			wlk, err = fs.rwPool.Create(fsMetaPath)
			if err != nil {
				logger.LogIf(ctx, err)
				return oi, toObjectErr(err, srcBucket, srcObject)
			}
		}
		// This close will allow for locks to be synchronized on `fs.json`.
		defer wlk.Close()

		// Save objects' metadata in `fs.json`.
		fsMeta := newPANFSMeta()
		if _, err = fsMeta.ReadFrom(ctx, wlk); err != nil {
			// For any error to read fsMeta, set default ETag and proceed.
			fsMeta = fs.defaultFsJSON(srcObject)
		}

		fsMeta.Meta = cloneMSS(srcInfo.UserDefined)
		fsMeta.Meta["etag"] = srcInfo.ETag
		if _, err = fsMeta.WriteTo(wlk); err != nil {
			return oi, toObjectErr(err, srcBucket, srcObject)
		}

		fsObjectPath := pathJoin(bucketDir, srcObject)

		// Update object modtime
		err = fsTouch(ctx, fsObjectPath)
		if err != nil {
			return oi, toObjectErr(err, srcBucket, srcObject)
		}
		// Stat the file to get object info
		fi, err := fsStatFile(ctx, fsObjectPath)
		if err != nil {
			return oi, toObjectErr(err, srcBucket, srcObject)
		}

		// Return the new object info.
		return fsMeta.ToObjectInfo(srcBucket, srcObject, fi), nil
	}

	if err := checkPutObjectArgs(ctx, dstBucket, dstObject, fs); err != nil {
		return ObjectInfo{}, err
	}

	objInfo, err := fs.putObject(ctx, dstBucket, dstObject, srcInfo.PutObjReader, ObjectOptions{ServerSideEncryption: dstOpts.ServerSideEncryption, UserDefined: srcInfo.UserDefined})
	if err != nil {
		return oi, toObjectErr(err, dstBucket, dstObject)
	}

	return objInfo, nil
}

// GetObjectNInfo - returns object info and a reader for object
// content.
func (fs *PANFSObjects) GetObjectNInfo(ctx context.Context, bucket, object string, rs *HTTPRangeSpec, h http.Header, lockType LockType, opts ObjectOptions) (gr *GetObjectReader, err error) {
	if opts.VersionID != "" && opts.VersionID != nullVersionID {
		return nil, VersionNotFound{
			Bucket:    bucket,
			Object:    object,
			VersionID: opts.VersionID,
		}
	}

	if err = dotS3PrefixCheck(bucket, object); err != nil {
		return
	}

	if err = checkGetObjArgs(ctx, bucket, object); err != nil {
		return nil, err
	}

	nsUnlocker := func() {}

	if lockType != noLock {
		// Lock the object before reading.
		lock := fs.NewNSLock(bucket, object)
		switch lockType {
		case writeLock:
			lkctx, err := lock.GetLock(ctx, globalOperationTimeout)
			if err != nil {
				return nil, err
			}
			ctx = lkctx.Context()
			nsUnlocker = func() { lock.Unlock(lkctx.Cancel) }
		case readLock:
			lkctx, err := lock.GetRLock(ctx, globalOperationTimeout)
			if err != nil {
				return nil, err
			}
			ctx = lkctx.Context()
			nsUnlocker = func() { lock.RUnlock(lkctx.Cancel) }
		}
	}

	// Otherwise we get the object info
	var objInfo ObjectInfo
	if objInfo, err = fs.getObjectInfo(ctx, bucket, object); err != nil {
		nsUnlocker()
		return nil, toObjectErr(err, bucket, object)
	}
	// For a directory, we need to return a reader that returns no bytes.
	if HasSuffix(object, SlashSeparator) {
		// The lock taken above is released when
		// objReader.Close() is called by the caller.
		return NewGetObjectReaderFromReader(bytes.NewBuffer(nil), objInfo, opts, nsUnlocker)
	}

	bucketDir, err := fs.getBucketPanFSPath(ctx, bucket)
	if err != nil {
		return nil, err
	}
	// Take a rwPool lock for NFS gateway type deployment
	rwPoolUnlocker := func() {}
	if bucket != minioMetaBucket && lockType != noLock {
		fsMetaPath := fs.getObjectMetadataPath(bucketDir, object)
		_, err = fs.rwPool.Open(fsMetaPath)
		if err != nil && err != errFileNotFound {
			logger.LogIf(ctx, err)
			nsUnlocker()
			return nil, toObjectErr(err, bucket, object)
		}
		// Need to clean up lock after getObject is
		// completed.
		rwPoolUnlocker = func() { fs.rwPool.Close(fsMetaPath) }
	}

	objReaderFn, off, length, err := NewGetObjectReader(rs, objInfo, opts)
	if err != nil {
		rwPoolUnlocker()
		nsUnlocker()
		return nil, err
	}

	var readCloser io.ReadCloser
	var size int64
	if fs.isConfigAgentObject(bucket, object) {
		objectName := pathJoin(panfsObjectsPrefix, bucket, object)
		readCloser, objectInfo, err := fs.configAgent.GetObject(objectName)
		if err == nil {
			size = objectInfo.Size()
			io.Copy(io.Discard, io.LimitReader(readCloser, off))
		}
	} else {
		// Read the object, doesn't exist returns an s3 compatible error.
		fsObjPath := pathJoin(bucketDir, object)
		readCloser, size, err = fsOpenFile(ctx, fsObjPath, off)
	}

	if err != nil {
		rwPoolUnlocker()
		nsUnlocker()
		return nil, toObjectErr(err, bucket, object)
	}

	closeFn := func() {
		readCloser.Close()
	}
	reader := io.LimitReader(readCloser, length)

	// Check if range is valid
	if off > size || off+length > size {
		err = InvalidRange{off, length, size}
		logger.LogIf(ctx, err, logger.Application)
		closeFn()
		rwPoolUnlocker()
		nsUnlocker()
		return nil, err
	}

	return objReaderFn(reader, h, closeFn, rwPoolUnlocker, nsUnlocker)
}

// Create a new fs.json file, if the existing one is corrupt. Should happen very rarely.
func (fs *PANFSObjects) createFsJSON(object, fsMetaPath string) error {
	fsMeta := newPANFSMeta()
	fsMeta.Meta = map[string]string{
		"etag":         GenETag(),
		"content-type": mimedb.TypeByExtension(path.Ext(object)),
	}
	wlk, werr := fs.rwPool.Create(fsMetaPath)
	if werr == nil {
		_, err := fsMeta.WriteTo(wlk)
		wlk.Close()
		return err
	}
	return werr
}

// Used to return default etag values when a pre-existing object's meta data is queried.
func (fs *PANFSObjects) defaultFsJSON(object string) panfsMeta {
	fsMeta := newPANFSMeta()
	fsMeta.Meta = map[string]string{
		"etag":         PANdefaultEtag,
		"content-type": mimedb.TypeByExtension(path.Ext(object)),
	}
	return fsMeta
}

func (fs *PANFSObjects) getObjectInfoNoFSLock(ctx context.Context, bucket, object string) (oi ObjectInfo, e error) {
	fsMeta := panfsMeta{}

	bucketDir, err := fs.getBucketPanFSPath(ctx, bucket)
	if err != nil {
		return oi, err
	}
	if HasSuffix(object, SlashSeparator) {
		fi, err := fsStatDir(ctx, pathJoin(bucketDir, object))
		if err != nil {
			return oi, err
		}
		return fsMeta.ToObjectInfo(bucket, object, fi), nil
	}

	if !globalCLIContext.StrictS3Compat {
		// Stat the file to get file size.
		fi, err := fsStatFile(ctx, pathJoin(bucketDir, object))
		if err != nil {
			return oi, err
		}
		return fsMeta.ToObjectInfo(bucket, object, fi), nil
	}

	fsMetaPath := fs.getObjectMetadataPath(bucketDir, object)
	// Read `fs.json` to perhaps contend with
	// parallel Put() operations.

	rc, _, err := fsOpenFile(ctx, fsMetaPath, 0)
	if err == nil {
		fsMetaBuf, rerr := ioutil.ReadAll(rc)
		rc.Close()
		if rerr == nil {
			json := jsoniter.ConfigCompatibleWithStandardLibrary
			if rerr = json.Unmarshal(fsMetaBuf, &fsMeta); rerr != nil {
				// For any error to read fsMeta, set default ETag and proceed.
				fsMeta = fs.defaultFsJSON(object)
			}
		} else {
			// For any error to read fsMeta, set default ETag and proceed.
			fsMeta = fs.defaultFsJSON(object)
		}
	}

	// Return a default etag and content-type based on the object's extension.
	if err == errFileNotFound {
		fsMeta = fs.defaultFsJSON(object)
	}

	// Ignore if `fs.json` is not available, this is true for pre-existing data.
	if err != nil && err != errFileNotFound {
		logger.LogIf(ctx, err)
		return oi, err
	}

	// Stat the file to get file size.
	var fi os.FileInfo
	if fs.isConfigAgentObject(bucket, object) {
		fi, err = fs.configAgent.GetObjectInfo(pathJoin(panfsObjectsPrefix, bucket, object))
	} else {
		fi, err = fsStatFile(ctx, pathJoin(bucketDir, object))
	}
	if err != nil {
		return oi, err
	}

	return fsMeta.ToObjectInfo(bucket, object, fi), nil
}

// getObjectInfo - wrapper for reading object metadata and constructs ObjectInfo.
func (fs *PANFSObjects) getObjectInfo(ctx context.Context, bucket, object string) (oi ObjectInfo, e error) {
	bucketDir, err := fs.getBucketPanFSPath(ctx, bucket)
	if err != nil {
		return oi, err
	}
	if strings.HasSuffix(object, SlashSeparator) && !fs.isObjectDir(bucketDir, object) {
		return oi, errFileNotFound
	}

	fsMeta := panfsMeta{}
	if HasSuffix(object, SlashSeparator) {
		fi, err := fsStatDir(ctx, pathJoin(bucketDir, object))
		if err != nil {
			return oi, err
		}
		return fsMeta.ToObjectInfo(bucket, object, fi), nil
	}
	fsMetaPath := fs.getObjectMetadataPath(bucketDir, object)
	// Read `fs.json` to perhaps contend with
	// parallel Put() operations.

	rlk, err := fs.rwPool.Open(fsMetaPath)
	if err == nil {
		// Read from fs metadata only if it exists.
		_, rerr := fsMeta.ReadFrom(ctx, rlk.LockedFile)
		fs.rwPool.Close(fsMetaPath)
		if rerr != nil {
			// For any error to read fsMeta, set default ETag and proceed.
			fsMeta = fs.defaultFsJSON(object)
		}
	}

	// Return a default etag and content-type based on the object's extension.
	if err == errFileNotFound {
		fsMeta = fs.defaultFsJSON(object)
	}

	// Ignore if `fs.json` is not available, this is true for pre-existing data.
	if err != nil && err != errFileNotFound {
		logger.LogIf(ctx, err)
		return oi, err
	}

	// Stat the file to get file size.
	var fi os.FileInfo
	if fs.isConfigAgentObject(bucket, object) {
		fi, err = fs.configAgent.GetObjectInfo(pathJoin(panfsObjectsPrefix, bucket, object))
	} else {
		fi, err = fsStatFile(ctx, pathJoin(bucketDir, object))
	}
	if err != nil {
		return oi, err
	}

	return fsMeta.ToObjectInfo(bucket, object, fi), nil
}

// getObjectInfoWithLock - reads object metadata and replies back ObjectInfo.
func (fs *PANFSObjects) getObjectInfoWithLock(ctx context.Context, bucket, object string) (oi ObjectInfo, err error) {
	// Lock the object before reading.
	lk := fs.NewNSLock(bucket, object)
	lkctx, err := lk.GetRLock(ctx, globalOperationTimeout)
	if err != nil {
		return oi, err
	}
	ctx = lkctx.Context()
	defer lk.RUnlock(lkctx.Cancel)

	if err := checkGetObjArgs(ctx, bucket, object); err != nil {
		return oi, err
	}

	bucketDir, err := fs.getBucketPanFSPath(ctx, bucket)
	if err != nil {
		return oi, err
	}

	if strings.HasSuffix(object, SlashSeparator) && !fs.isObjectDir(bucketDir, object) {
		return oi, errFileNotFound
	}

	return fs.getObjectInfo(ctx, bucket, object)
}

// GetObjectInfo - reads object metadata and replies back ObjectInfo.
func (fs *PANFSObjects) GetObjectInfo(ctx context.Context, bucket, object string, opts ObjectOptions) (oi ObjectInfo, err error) {
	if opts.VersionID != "" && opts.VersionID != nullVersionID {
		return oi, VersionNotFound{
			Bucket:    bucket,
			Object:    object,
			VersionID: opts.VersionID,
		}
	}

	if err = dotS3PrefixCheck(bucket, object); err != nil {
		return oi, err
	}

	oi, err = fs.getObjectInfoWithLock(ctx, bucket, object)
	if err == errCorruptedFormat || err == io.EOF {
		lk := fs.NewNSLock(bucket, object)
		lkctx, err := lk.GetLock(ctx, globalOperationTimeout)
		if err != nil {
			return oi, toObjectErr(err, bucket, object)
		}

		bucketDir, err := fs.getBucketPanFSPath(ctx, bucket)
		if err != nil {
			return oi, err
		}
		fsMetaPath := fs.getObjectMetadataPath(bucketDir, object)
		err = fs.createFsJSON(object, fsMetaPath)
		lk.Unlock(lkctx.Cancel)
		if err != nil {
			return oi, toObjectErr(err, bucket, object)
		}

		oi, err = fs.getObjectInfoWithLock(ctx, bucket, object)
		return oi, toObjectErr(err, bucket, object)
	}
	return oi, toObjectErr(err, bucket, object)
}

// PutObject - creates an object upon reading from the input stream
// until EOF, writes data directly to configured filesystem path.
// Additionally writes `fs.json` which carries the necessary metadata
// for future object operations.
func (fs *PANFSObjects) PutObject(ctx context.Context, bucket string, object string, r *PutObjReader, opts ObjectOptions) (objInfo ObjectInfo, err error) {
	if opts.Versioned {
		return objInfo, NotImplemented{}
	}

	if err := dotS3PrefixCheck(bucket, object); err != nil {
		return objInfo, err
	}

	if err := checkPutObjectArgs(ctx, bucket, object, fs); err != nil {
		return ObjectInfo{}, err
	}

	defer NSUpdated(bucket, object)

	// Lock the object.
	lk := fs.NewNSLock(bucket, object)
	lkctx, err := lk.GetLock(ctx, globalOperationTimeout)
	if err != nil {
		logger.LogIf(ctx, err)
		return objInfo, err
	}
	ctx = lkctx.Context()
	defer lk.Unlock(lkctx.Cancel)

	return fs.putObject(ctx, bucket, object, r, opts)
}

// putObject - wrapper for PutObject
// This function must be refactored when panasas configuration agent will be fully implemented. Configuration
// agent moves all configs (IAM, users, groups etc) to the Blob DB instead of storing them on the fs. So the final
// version of that function should never handle metabucket operations (bucket config, user creation etc). At the moment
// configs will be stored on the global minio metabucket but the object metadata is moved to the new location - relative
// to the bucket directory
func (fs *PANFSObjects) putObject(ctx context.Context, bucket, object string, r *PutObjReader, opts ObjectOptions) (objInfo ObjectInfo, retErr error) {
	data := r.Reader

	// No metadata is set, allocate a new one.
	meta := cloneMSS(opts.UserDefined)
	var err error

	bucketDir, err := fs.getBucketPanFSPath(ctx, bucket)
	if err != nil {
		return ObjectInfo{}, toObjectErr(err, bucket)
	}

	// Validate if bucket name is valid and exists.
	if _, err = fsStatVolume(ctx, bucketDir); err != nil {
		return ObjectInfo{}, toObjectErr(err, bucket)
	}

	fsMeta := newPANFSMeta()
	fsMeta.Meta = meta

	// This is a special case with size as '0' and object ends
	// with a slash separator, we treat it like a valid operation
	// and return success.
	if isObjectDir(pathJoin(bucketDir, object), data.Size()) {
		if err = mkdirAll(pathJoin(bucketDir, object), 0o777); err != nil {
			logger.LogIf(ctx, err)
			return ObjectInfo{}, toObjectErr(err, bucket, object)
		}
		var fi os.FileInfo
		if fi, err = fsStatDir(ctx, pathJoin(bucketDir, object)); err != nil {
			return ObjectInfo{}, toObjectErr(err, bucket, object)
		}
		return fsMeta.ToObjectInfo(bucket, object, fi), nil
	}

	// Validate input data size and it can never be less than zero.
	if data.Size() < -1 {
		logger.LogIf(ctx, errInvalidArgument, logger.Application)
		return ObjectInfo{}, errInvalidArgument
	}

	tempDir := fs.getTempDir(bucketDir)
	var wlk *lock.LockedFile
	if bucket != minioMetaBucket {
		objectMetaPath := fs.getObjectMetadataPath(bucketDir, object)
		wlk, err = fs.rwPool.Write(objectMetaPath)
		var freshFile bool
		if err != nil {
			wlk, err = fs.rwPool.Create(objectMetaPath)
			if err != nil {
				logger.LogIf(ctx, err)
				return ObjectInfo{}, toObjectErr(err, bucket, object)
			}
			freshFile = true
		}
		// This close will allow for locks to be synchronized on `fs.json`.
		defer wlk.Close()
		defer func() {
			// Remove meta file when PutObject encounters
			// any error and it is a fresh file.
			// We should preserve the meta file of any
			// existing object
			if retErr != nil && freshFile {
				fsRemoveFile(ctx, objectMetaPath)
			}
		}()
	}

	// Uploaded object will first be written to the temporary location which will eventually
	// be renamed to the actual location. It is first written to the temporary location
	// so that cleaning it up will be easy if the server goes down.
	tempObj := mustGetUUID()

	var fsNSObjPath string

	if fs.isConfigAgentObject(bucket, object) {
		fsNSObjPath = pathJoin(panfsObjectsPrefix, bucket, object)
		retErr = fs.configAgent.PutObject(fsNSObjPath, data)
		if retErr != nil {
			return ObjectInfo{}, retErr
		}
	} else {
		fsTmpObjPath := pathJoin(tempDir, tempObj)
		bytesWritten, err := fsCreateFile(ctx, fsTmpObjPath, data, data.Size())

		// Delete the temporary object in the case of a
		// failure. If PutObject succeeds, then there would be
		// nothing to delete.
		defer fsRemoveFile(ctx, fsTmpObjPath)

		if err != nil {
			return ObjectInfo{}, toObjectErr(err, bucket, object)
		}
		fsMeta.Meta["etag"] = r.MD5CurrentHexString()

		// Should return IncompleteBody{} error when reader has fewer
		// bytes than specified in request header.
		if bytesWritten < data.Size() {
			return ObjectInfo{}, IncompleteBody{Bucket: bucket, Object: object}
		}

		// Entire object was written to the temp location, now it's safe to rename it to the actual location.
		fsNSObjPath = pathJoin(bucketDir, object)
		if err = panfsRenameFile(ctx, fsTmpObjPath, fsNSObjPath); err != nil {
			return ObjectInfo{}, toObjectErr(err, bucket, object)
		}
	}

	if bucket != minioMetaBucket {
		// Write FS metadata after a successful namespace operation.
		if _, err = fsMeta.WriteTo(wlk); err != nil {
			return ObjectInfo{}, toObjectErr(err, bucket, object)
		}
	}

	// Stat the file to fetch timestamp, size.
	var fi os.FileInfo
	if fs.isConfigAgentObject(bucket, object) {
		fi, err = fs.configAgent.GetObjectInfo(pathJoin(panfsObjectsPrefix, bucket, object))
	} else {
		fi, err = fsStatFile(ctx, fsNSObjPath)
	}

	if err != nil {
		return ObjectInfo{}, toObjectErr(err, bucket, object)
	}
	// Success.
	return fsMeta.ToObjectInfo(bucket, object, fi), nil
}

// DeleteObjects - deletes an object from a bucket, this operation is destructive
// and there are no rollbacks supported.
func (fs *PANFSObjects) DeleteObjects(ctx context.Context, bucket string, objects []ObjectToDelete, opts ObjectOptions) ([]DeletedObject, []error) {
	errs := make([]error, len(objects))
	dobjects := make([]DeletedObject, len(objects))
	for idx, object := range objects {
		if object.VersionID != "" {
			errs[idx] = VersionNotFound{
				Bucket:    bucket,
				Object:    object.ObjectName,
				VersionID: object.VersionID,
			}
			continue
		}
		_, errs[idx] = fs.DeleteObject(ctx, bucket, object.ObjectName, opts)
		if errs[idx] == nil || isErrObjectNotFound(errs[idx]) {
			dobjects[idx] = DeletedObject{
				ObjectName: object.ObjectName,
			}
			errs[idx] = nil
		}
	}
	return dobjects, errs
}

// DeleteObject - deletes an object from a bucket, this operation is destructive
// and there are no rollbacks supported.
func (fs *PANFSObjects) DeleteObject(ctx context.Context, bucket, object string, opts ObjectOptions) (objInfo ObjectInfo, err error) {
	if opts.VersionID != "" && opts.VersionID != nullVersionID {
		return objInfo, VersionNotFound{
			Bucket:    bucket,
			Object:    object,
			VersionID: opts.VersionID,
		}
	}

	if err = dotS3PrefixCheck(bucket, object); err != nil {
		return objInfo, err
	}

	defer NSUpdated(bucket, object)

	// Acquire a write lock before deleting the object.
	lk := fs.NewNSLock(bucket, object)
	lkctx, err := lk.GetLock(ctx, globalOperationTimeout)
	if err != nil {
		return objInfo, err
	}
	ctx = lkctx.Context()
	defer lk.Unlock(lkctx.Cancel)

	if err = checkDelObjArgs(ctx, bucket, object); err != nil {
		return objInfo, err
	}

	bucketDir, err := fs.getBucketPanFSPath(ctx, bucket)
	if err != nil {
		return objInfo, err
	}

	if _, err = fsStatVolume(ctx, bucketDir); err != nil {
		return objInfo, toObjectErr(err, bucket)
	}

	var rwlk *lock.LockedFile

	if err != nil {
		return objInfo, toObjectErr(err, bucket)
	}
	fsMetaPath := fs.getObjectMetadataPath(bucketDir, object)
	if bucket != minioMetaBucket {
		rwlk, err = fs.rwPool.Write(fsMetaPath)
		if err != nil && err != errFileNotFound {
			logger.LogIf(ctx, err)
			return objInfo, toObjectErr(err, bucket, object)
		}
	}

	// Delete the object.
	if fs.isConfigAgentObject(bucket, object) {
		objectName := pathJoin(panfsObjectsPrefix, bucket, object)
		noLock := ""
		err = fs.configAgent.DeleteObject(objectName, noLock)
	} else {
		err = fsDeleteFile(ctx, pathJoin(bucketDir), pathJoin(bucketDir, object))
	}

	// Close fsMetaPath before returning due to error or fsMetaPath
	// deletion.
	if rwlk != nil {
		rwlk.Close()
	}

	if err != nil {
		return objInfo, toObjectErr(err, bucket, object)
	}

	if bucket != minioMetaBucket {
		// Delete the metadata object.
		err = fsRemoveFile(ctx, fsMetaPath)
		if err != nil && err != errFileNotFound {
			return objInfo, toObjectErr(err, bucket, object)
		}
	}
	return ObjectInfo{Bucket: bucket, Name: object}, nil
}

func (fs *PANFSObjects) isLeafDir(bucket string, leafPath string) bool {
	return fs.isObjectDir(bucket, leafPath)
}

func (fs *PANFSObjects) isLeaf(_ /*bucket*/ string, leafPath string) bool {
	return !strings.HasSuffix(leafPath, slashSeparator)
}

// filterImmediateDirectoryContents leaves only the entries which are included
// in directory (excluding its subdirectories).
// Assumption: all entries are prefixed with directory name.
func filterImmediateDirectoryContents(entries []string, directory string) []string {
	if len(entries) == 0 {
		return entries
	}

	result := entries[:0]

	directoryLength := len(directory)

	var needSlashPrefix bool
	var entryNameOffset int
	if strings.HasSuffix(directory, slashSeparator) {
		needSlashPrefix = false
		entryNameOffset = directoryLength
	} else {
		needSlashPrefix = true
		entryNameOffset = directoryLength + 1
	}

	subdirectories := map[string]bool{}

	for _, entry := range entries {
		if needSlashPrefix && !strings.HasPrefix(entry[directoryLength:], slashSeparator) {
			continue
		}

		relativeName := entry[entryNameOffset:]
		slashIdx := strings.Index(relativeName, slashSeparator)
		// slashIdx < 0 OK - no "/" found - this entry is not in a subdirectory.
		// slashIdx == len(relativeName)-1 OK - "/" found but is the suffix of the entry.
		if slashIdx >= 0 && slashIdx != len(relativeName)-1 {
			// Skip the entry - it is in a subdirectory.
			dirName := relativeName[:slashIdx+1]
			subdirectories[dirName] = true
			continue
		}

		result = append(result, relativeName)
	}
	for subDir := range subdirectories {
		result = append(result, subDir)
	}
	return result
}

// Returns function "listDir" of the type listDirFunc.
// isLeaf - is used by listDir function to check if an entry
// is a leaf or non-leaf entry.
func (fs *PANFSObjects) listDirFactory() ListDirFunc {
	// listDir - lists all the entries at a given prefix and given entry in the prefix.
	listDir := func(bucket, prefixDir, prefixEntry string) (emptyDir bool, entries []string, delayIsLeaf bool) {
		var err error

		bucketDir, err := fs.getBucketPanFSPath(context.Background(), bucket)
		if err != nil {
			return false, nil, false
		}
		entries, err = readDir(pathJoin(bucketDir, prefixDir))
		if err != nil && err != errFileNotFound {
			logger.LogIf(GlobalContext, err)
			return false, nil, false
		}
		var agentEntries []string
		if fs.configAgent != nil {
			prefix := pathJoin(panfsObjectsPrefix, bucket, prefixDir)
			agentEntries, err = fs.configAgent.GetObjectsList(prefix)
			if err != nil {
				return false, nil, false
			}
			agentEntries = filterImmediateDirectoryContents(agentEntries, prefix)
			if len(agentEntries) > 0 {
				entries = append(entries, agentEntries...)
			}
		}

		if len(entries) == 0 {
			return true, nil, false
		}
		entries = fs.filterOutPanFSS3Dir(entries)
		entries, delayIsLeaf = filterListEntries(bucket, prefixDir, entries, prefixEntry, fs.isLeaf)
		return false, entries, delayIsLeaf
	}

	// Return list factory instance.
	return listDir
}

// filterPanFSS3Dir removes entries with .s3 prefix from the result
func (fs *PANFSObjects) filterOutPanFSS3Dir(entries []string) (filtered []string) {
	filtered = entries[:0]
	for _, entry := range entries {
		if HasPrefix(entry, ".s3") {
			continue
		}
		filtered = append(filtered, entry)
	}
	return
}

// isObjectDir returns true if the specified bucket & prefix exists
// and the prefix represents an empty directory. An S3 empty directory
// is also an empty directory in the PanFS backend.
func (fs *PANFSObjects) isObjectDir(bucketDir, prefix string) bool {
	if fs.configAgent != nil {
		entries, err := fs.configAgent.GetObjectsList(pathJoin(panfsObjectsPrefix, bucketDir, prefix, slashSeparator))
		return err != nil && len(entries) == 0
	}
	entries, err := readDirN(pathJoin(bucketDir, prefix), 1)
	if err != nil {
		return false
	}
	return len(entries) == 0
}

// ListObjectVersions not implemented for FS mode.
func (fs *PANFSObjects) ListObjectVersions(_ context.Context, _, _, _, _, _ /*bucket, prefix, marker, versionMarker, delimiter*/ string, _ /*maxKeys*/ int) (loi ListObjectVersionsInfo, e error) {
	return loi, NotImplemented{}
}

// ListObjects - list all objects at prefix upto maxKeys., optionally delimited by '/'. Maintains the list pool
// state for future re-entrant list requests.
func (fs *PANFSObjects) ListObjects(ctx context.Context, bucket, prefix, marker, delimiter string, maxKeys int) (loi ListObjectsInfo, err error) {
	// listObjects may in rare cases not be able to find any valid results.
	// Therefore, it cannot set a NextMarker.
	// In that case we retry the operation, but we add a
	// max limit, so we never end up in an infinite loop.

	if err = dotS3PrefixCheck(bucket, prefix); err != nil {
		return loi, err
	}

	tries := 50
	for {
		loi, err = listObjects(ctx, fs, bucket, prefix, marker, delimiter, maxKeys, fs.listPool,
			fs.listDirFactory(), fs.isLeaf, fs.isLeafDir, fs.getObjectInfoNoFSLock, fs.getObjectInfoNoFSLock)
		if err != nil {
			return loi, err
		}
		if !loi.IsTruncated || loi.NextMarker != "" || tries == 0 {
			return loi, nil
		}
		tries--
	}
}

// GetObjectTags - get object tags from an existing object
func (fs *PANFSObjects) GetObjectTags(ctx context.Context, bucket, object string, opts ObjectOptions) (*tags.Tags, error) {
	if opts.VersionID != "" && opts.VersionID != nullVersionID {
		return nil, VersionNotFound{
			Bucket:    bucket,
			Object:    object,
			VersionID: opts.VersionID,
		}
	}
	oi, err := fs.GetObjectInfo(ctx, bucket, object, ObjectOptions{})
	if err != nil {
		return nil, err
	}

	return tags.ParseObjectTags(oi.UserTags)
}

// PutObjectTags - replace or add tags to an existing object
func (fs *PANFSObjects) PutObjectTags(ctx context.Context, bucket, object string, tags string, opts ObjectOptions) (ObjectInfo, error) {
	if opts.VersionID != "" && opts.VersionID != nullVersionID {
		return ObjectInfo{}, VersionNotFound{
			Bucket:    bucket,
			Object:    object,
			VersionID: opts.VersionID,
		}
	}
	bucketDir, err := fs.getBucketPanFSPath(ctx, bucket)
	if err != nil {
		return ObjectInfo{}, err
	}
	fsMetaPath := fs.getObjectMetadataPath(bucketDir, object)
	fsMeta := panfsMeta{}
	wlk, err := fs.rwPool.Write(fsMetaPath)
	if err != nil {
		wlk, err = fs.rwPool.Create(fsMetaPath)
		if err != nil {
			logger.LogIf(ctx, err)
			return ObjectInfo{}, toObjectErr(err, bucket, object)
		}
	}
	// This close will allow for locks to be synchronized on meta file.
	defer wlk.Close()

	// Read objects' metadata in meta file.
	if _, err = fsMeta.ReadFrom(ctx, wlk); err != nil {
		// For any error to read fsMeta, set default ETag and proceed.
		fsMeta = fs.defaultFsJSON(object)
	}

	// clean fsMeta.Meta of tag key, before updating the new tags
	delete(fsMeta.Meta, xhttp.AmzObjectTagging)

	// Do not update for empty tags
	if tags != "" {
		fsMeta.Meta[xhttp.AmzObjectTagging] = tags
	}

	if _, err = fsMeta.WriteTo(wlk); err != nil {
		return ObjectInfo{}, toObjectErr(err, bucket, object)
	}

	// Stat the file to get file size.
	fi, err := fsStatFile(ctx, pathJoin(bucketDir, object))
	if err != nil {
		return ObjectInfo{}, err
	}

	return fsMeta.ToObjectInfo(bucket, object, fi), nil
}

// DeleteObjectTags - delete object tags from an existing object
func (fs *PANFSObjects) DeleteObjectTags(ctx context.Context, bucket, object string, opts ObjectOptions) (ObjectInfo, error) {
	return fs.PutObjectTags(ctx, bucket, object, "", opts)
}

// HealFormat - no-op for fs, Valid only for Erasure.
func (fs *PANFSObjects) HealFormat(_ context.Context, _ /*dryRun*/ bool) (madmin.HealResultItem, error) {
	return madmin.HealResultItem{}, NotImplemented{}
}

// HealObject - no-op for fs. Valid only for Erasure.
func (fs *PANFSObjects) HealObject(_ context.Context, _, _, _ /*bucket, object, versionID*/ string, _ madmin.HealOpts) (
	res madmin.HealResultItem, err error,
) {
	return res, NotImplemented{}
}

// HealBucket - no-op for fs, Valid only for Erasure.
func (fs *PANFSObjects) HealBucket(_ context.Context, _ /*bucket*/ string, _ madmin.HealOpts) (madmin.HealResultItem,
	error,
) {
	return madmin.HealResultItem{}, NotImplemented{}
}

// Walk a bucket, optionally prefix recursively, until we have returned
// all the content to objectInfo channel, it is callers responsibility
// to allocate a receive channel for ObjectInfo, upon any unhandled
// error walker returns error. Optionally if context.Done() is received
// then Walk() stops the walker.
func (fs *PANFSObjects) Walk(ctx context.Context, bucket, prefix string, results chan<- ObjectInfo, _ ObjectOptions) error {
	return fsWalk(ctx, fs, bucket, prefix, fs.listDirFactory(), fs.isLeaf, fs.isLeafDir, results, fs.getObjectInfoNoFSLock, fs.getObjectInfoNoFSLock)
}

// HealObjects - no-op for fs. Valid only for Erasure.
func (fs *PANFSObjects) HealObjects(ctx context.Context, _, _ /*bucket, prefix*/ string, _ madmin.HealOpts, _ HealObjectFn) (e error) {
	logger.LogIf(ctx, NotImplemented{})
	return NotImplemented{}
}

// GetMetrics - no op
func (fs *PANFSObjects) GetMetrics(ctx context.Context) (*BackendMetrics, error) {
	logger.LogIf(ctx, NotImplemented{})
	return &BackendMetrics{}, NotImplemented{}
}

// ListObjectsV2 lists all blobs in bucket filtered by prefix
func (fs *PANFSObjects) ListObjectsV2(ctx context.Context, bucket, prefix, continuationToken, delimiter string, maxKeys int, _ /*fetchOwner*/ bool, startAfter string) (result ListObjectsV2Info, err error) {
	marker := continuationToken
	if marker == "" {
		marker = startAfter
	}

	loi, err := fs.ListObjects(ctx, bucket, prefix, marker, delimiter, maxKeys)
	if err != nil {
		return result, err
	}

	listObjectsV2Info := ListObjectsV2Info{
		IsTruncated:           loi.IsTruncated,
		ContinuationToken:     continuationToken,
		NextContinuationToken: loi.NextMarker,
		Objects:               loi.Objects,
		Prefixes:              loi.Prefixes,
	}
	return listObjectsV2Info, err
}

// IsNotificationSupported returns whether bucket notification is applicable for this layer.
func (fs *PANFSObjects) IsNotificationSupported() bool {
	return true
}

// IsListenSupported returns whether listen bucket notification is applicable for this layer.
func (fs *PANFSObjects) IsListenSupported() bool {
	return true
}

// IsEncryptionSupported returns whether server side encryption is implemented for this layer.
func (fs *PANFSObjects) IsEncryptionSupported() bool {
	return true
}

// IsCompressionSupported returns whether compression is applicable for this layer.
func (fs *PANFSObjects) IsCompressionSupported() bool {
	return true
}

// IsTaggingSupported returns true, object tagging is supported in fs object layer.
func (fs *PANFSObjects) IsTaggingSupported() bool {
	return true
}

// Health returns health of the object layer
func (fs *PANFSObjects) Health(_ context.Context, _ HealthOptions) HealthResult {
	if _, err := os.Stat(fs.fsPath); err != nil {
		return HealthResult{}
	}
	return HealthResult{
		Healthy: newObjectLayerFn() != nil,
	}
}

// ReadHealth returns "read" health of the object layer
func (fs *PANFSObjects) ReadHealth(_ context.Context) bool {
	_, err := os.Stat(fs.fsPath)
	return err == nil
}

// TransitionObject - transition object content to target tier.
func (fs *PANFSObjects) TransitionObject(_ context.Context, _, _ /*bucket, object*/ string, _ ObjectOptions) error {
	return NotImplemented{}
}

// RestoreTransitionedObject - restore transitioned object content locally on this cluster.
func (fs *PANFSObjects) RestoreTransitionedObject(_ context.Context, _, _ /*bucket, object*/ string, _ ObjectOptions) error {
	return NotImplemented{}
}

// GetRawData returns raw file data to the callback.
// Errors are ignored, only errors from the callback are returned.
// For now only direct file paths are supported.
func (fs *PANFSObjects) GetRawData(ctx context.Context, volume, file string, fn func(r io.Reader, host string, disk string, filename string, size int64, modtime time.Time, isDir bool) error) error {
	bucketDir, err := fs.getBucketPanFSPath(ctx, volume)
	if err != nil {
		return nil
	}
	f, err := os.Open(filepath.Join(bucketDir, file))
	if err != nil {
		return nil
	}
	defer f.Close()
	st, err := f.Stat()
	if err != nil || st.IsDir() {
		return nil
	}
	return fn(f, "fs", fs.nodeDataSerial, file, st.Size(), st.ModTime(), st.IsDir())
}

// isConfigAgentObject - return true if the requested object should be
// accessed using the Panasas Config Agent API.
//
// The result will be false if:
// - the Config Agent is not configured (we should fall back to the local mode
// in that case),
// - the object should be stored locally - on the filesystem.
func (fs *PANFSObjects) isConfigAgentObject(bucket, object string) bool {
	if fs.configAgent == nil {
		// Config Agent has not been configured.
		return false
	}

	if bucket != minioMetaBucket {
		return false
	}

	switch {
	case strings.HasPrefix(object, "buckets/"):
		return false
	case strings.HasPrefix(object, "multipart/"):
		return false
	case strings.HasPrefix(object, "tmp/"):
		return false
	case object == formatConfigFile:
		return false
	}

	return true
}

func (fs *PANFSObjects) getTempDir(bucketDir string) string {
	return pathJoin(bucketDir, panfsS3TmpDir, fs.nodeDataSerial, strconv.FormatUint(atomic.AddUint64(&fs.currentTmpFolder, 1)%fs.tmpDirsCount, 10))
}

// checkBucketPanFSPathNesting checks whether new bucket path is intersecting with any of existing bucket paths. This
// function returns an error when new bucket path is on the top of any existing bucket path as well.
// Example. Existing bucket paths: /a/b/c /a/b/d /a/b1/b2/c3/d4
// /a/b/c/d /a/b/d/e /a/b1/b2/c3/d4/e5/f	INVALID
// /a/b/c1 /a/b/f 							OK
// /a/b  /a/b1/c3							INVALID
func (fs *PANFSObjects) checkBucketPanFSPathNesting(ctx context.Context, path string) error {
	bucketInfos, err := fs.listBuckets(ctx)
	if err != nil {
		return toObjectErr(err)
	}

	for _, info := range bucketInfos {
		if strings.HasPrefix(path, info.PanFSPath) || strings.HasPrefix(info.PanFSPath, path) {
			return PanFSInvalidBucketPath{BucketPath: path}
		}
	}
	return nil
}<|MERGE_RESOLUTION|>--- conflicted
+++ resolved
@@ -645,17 +645,7 @@
 	return
 }
 
-<<<<<<< HEAD
-// ListBuckets - list all s3 compatible buckets (directories) at fsPath.
-func (fs *PANFSObjects) ListBuckets(ctx context.Context, _ BucketOptions) ([]BucketInfo, error) {
-	if err := checkPathLength(fs.fsPath); err != nil {
-		logger.LogIf(ctx, err)
-		return nil, err
-	}
-
-=======
 func (fs *PANFSObjects) listBuckets(ctx context.Context) ([]BucketInfo, error) {
->>>>>>> 10a94c43
 	var entries []string
 	var err error
 	if fs.configAgent != nil {
